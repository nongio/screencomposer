--- conflicted
+++ resolved
@@ -22,7 +22,6 @@
 terminal_bin = "weston-terminal"
 file_manager_bin = "dolphin"
 browser_bin = "google-chrome-stable"
-<<<<<<< HEAD
 browser_args = [""]
 
 # Keyboard shortcuts
@@ -52,7 +51,6 @@
 "Alt+D" = "ExposeShowDesktop"
 "Alt+F" = "ExposeShowAll"
 "Alt+J" = "SceneSnapshot"
-=======
 browser_args = [""] 
 
 [dock]
@@ -60,5 +58,4 @@
   { desktop_id = "org.kde.dolphin.desktop" },
   { desktop_id = "org.mozilla.firefox.desktop", label = "Web", exec_args = ["--private-window"] },
   { desktop_id = "code.desktop" }
-]
->>>>>>> 896cb527
+]